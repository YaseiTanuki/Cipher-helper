pub mod classical;
pub mod encoding;
pub mod utils;
pub mod traits;

pub use classical::*;
pub use encoding::*;
<<<<<<< HEAD
=======
/// Utility helpers including shift normalization and optional Python integration.
>>>>>>> edd66e2e
pub use utils::*;
pub use traits::*;<|MERGE_RESOLUTION|>--- conflicted
+++ resolved
@@ -5,9 +5,6 @@
 
 pub use classical::*;
 pub use encoding::*;
-<<<<<<< HEAD
-=======
 /// Utility helpers including shift normalization and optional Python integration.
->>>>>>> edd66e2e
 pub use utils::*;
 pub use traits::*;